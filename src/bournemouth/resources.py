"""Falcon resource classes for the chat API."""

from __future__ import annotations

import asyncio
import contextlib
import typing

import falcon
import msgspec
from sqlalchemy import select, update

if typing.TYPE_CHECKING:  # pragma: no cover
    from sqlalchemy.ext.asyncio import AsyncSession

from .models import UserAccount
from .openrouter import ChatMessage, Role, StreamChoice
from .openrouter_service import (
    OpenRouterService,
    OpenRouterServiceBadGatewayError,
    OpenRouterServiceTimeoutError,
    chat_with_service,
    stream_chat_with_service,
)


class HttpMessage(msgspec.Struct):
    role: Role
    content: str


class ChatRequest(msgspec.Struct):
    """Request body for the chat endpoint."""

    message: str
    history: list[HttpMessage] | None = None
    model: str | None = None


class ChatWsRequest(msgspec.Struct):
    transaction_id: str
    message: str
    model: str | None = None
    history: list[HttpMessage] | None = None


class ChatWsResponse(msgspec.Struct):
    transaction_id: str
    fragment: str
    finished: bool = False


class TokenRequest(msgspec.Struct):
    api_key: str


class ChatResource:
    """Handle chat requests.

    The WebSocket API multiplexes chat streams so multiple requests may be
    processed concurrently over a single connection.
    """

    POST_SCHEMA = ChatRequest

    def __init__(
        self,
        service: OpenRouterService,
        session_factory: typing.Callable[[], AsyncSession],
    ) -> None:
        self._service = service
        self._session_factory = session_factory

    def _build_history(self, request: ChatWsRequest) -> list[ChatMessage]:
        hist = request.history or []
        history = [ChatMessage(role=m.role, content=m.content) for m in hist]
        history.append(ChatMessage(role="user", content=request.message))
        return history

    async def _get_api_key(self, user: str) -> str | None:
        async with self._session_factory() as session:
            stmt = select(UserAccount.openrouter_token_enc).where(
                UserAccount.google_sub == user
            )
            result = await session.execute(stmt)
            token: bytes | str | None = typing.cast(
                "bytes | str | None", result.scalar_one_or_none()
            )
        if token is None:
            return None
        return token.decode() if isinstance(token, bytes) else token

    async def _stream_chat(
        self,
        ws: falcon.asgi.WebSocket,
        encoder: msgspec.json.Encoder,
<<<<<<< HEAD
        send_lock: asyncio.Lock,
=======
>>>>>>> 46d86c8d
        transaction_id: str,
        api_key: str,
        history: list[ChatMessage],
        model: str | None,
    ) -> None:
        """Stream chat completions back to the client."""

        try:
            async for chunk in stream_chat_with_service(
                self._service,
                api_key,
                history,
                model=model,
            ):
                choice: StreamChoice = chunk.choices[0]
                if choice.delta.content:
<<<<<<< HEAD
                    async with send_lock:
                        raw = encoder.encode(
                            ChatWsResponse(
                                transaction_id=transaction_id,
                                fragment=choice.delta.content,
                            )
                        )
                        await ws.send_text(raw.decode())
                if choice.finish_reason is not None:
                    async with send_lock:
                        raw = encoder.encode(
                            ChatWsResponse(
                                transaction_id=transaction_id,
                                fragment="",
                                finished=True,
                            )
                        )
                        await ws.send_text(raw.decode())
=======
                    raw = encoder.encode(
                        ChatWsResponse(
                            transaction_id=transaction_id,
                            fragment=choice.delta.content,
                        )
                    )
                    await ws.send_text(raw.decode())
                if choice.finish_reason is not None:
                    raw = encoder.encode(
                        ChatWsResponse(
                            transaction_id=transaction_id,
                            fragment="",
                            finished=True,
                        )
                    )
                    await ws.send_text(raw.decode())
>>>>>>> 46d86c8d
                    break
        except OpenRouterServiceTimeoutError:
            await ws.close(code=1011)
        except OpenRouterServiceBadGatewayError:
            await ws.close(code=1011)

    async def on_post(
        self,
        req: falcon.Request,
        resp: falcon.Response,
        *,
        body: ChatRequest,
    ) -> None:
        msg = body.message
        history = [
            ChatMessage(role=m.role, content=m.content) for m in (body.history or [])
        ]
        history.append(ChatMessage(role="user", content=msg))
        model = body.model

        async with self._session_factory() as session:
            stmt = select(UserAccount.openrouter_token_enc).where(
                UserAccount.google_sub == typing.cast("str", req.context["user"])
            )
            result = await session.execute(stmt)
            token = typing.cast("bytes | str | None", result.scalar_one_or_none())
        if not token:
            raise falcon.HTTPBadRequest(description="missing OpenRouter token")

        api_key = token.decode() if isinstance(token, bytes) else token

        try:
            completion = await chat_with_service(
                self._service,
                api_key,
                history,
                model=model,
            )
        except OpenRouterServiceTimeoutError:
            raise falcon.HTTPGatewayTimeout() from None
        except OpenRouterServiceBadGatewayError as exc:
            raise falcon.HTTPBadGateway(description=str(exc)) from None  # pyright: ignore[reportUnknownArgumentType]

        if not completion.choices:
            raise falcon.HTTPBadGateway(description="no completion choices")

        answer = completion.choices[0].message.content or ""
        resp.media = {"answer": answer}

    async def on_websocket(
        self, req: falcon.asgi.Request, ws: falcon.asgi.WebSocket
    ) -> None:
        encoder = typing.cast("msgspec.json.Encoder", req.context.msgspec_encoder)
        decoder_cls = typing.cast(
            "type[msgspec.json.Decoder[ChatWsRequest]]",
            req.context.msgspec_decoder_cls,
        )
        decoder = decoder_cls(ChatWsRequest)
        await ws.accept()
<<<<<<< HEAD
        send_lock = asyncio.Lock()
        tasks: set[asyncio.Task[None]] = set()

        def _finalize_task(task: asyncio.Task[None]) -> None:
            tasks.discard(task)
            with contextlib.suppress(Exception):
                task.result()

        async def handle(request: ChatWsRequest) -> None:
            history = self._build_history(request)
            user = typing.cast("str", req.context["user"])
            api_key = await self._get_api_key(user)
            if api_key is None:
                async with send_lock:
                    raw = encoder.encode(
=======
        try:
            while True:
                raw = await ws.receive_text()
                raw_bytes: bytes = raw.encode()
                request = decoder.decode(typing.cast("bytes", raw_bytes))
                history = self._build_history(request)
                user = typing.cast("str", req.context["user"])
                api_key = await self._get_api_key(user)
                if api_key is None:
                    raw_resp = encoder.encode(
>>>>>>> 46d86c8d
                        ChatWsResponse(
                            transaction_id=request.transaction_id,
                            fragment="missing OpenRouter token",
                            finished=True,
                        )
                    )
<<<<<<< HEAD
                    await ws.send_text(raw.decode())
                return
            await self._stream_chat(
                ws,  # pyright: ignore[reportUnknownArgumentType]
                encoder,
                send_lock,
                request.transaction_id,
                api_key,
                history,
                request.model,
            )

        try:
            while True:
                raw = await ws.receive_text()
                raw_bytes: bytes = raw.encode()
                request = decoder.decode(typing.cast("bytes", raw_bytes))
                task = asyncio.create_task(handle(request))
                tasks.add(task)
                task.add_done_callback(_finalize_task)
=======
                    await ws.send_text(raw_resp.decode())
                    continue
                await self._stream_chat(
                    ws,  # pyright: ignore[reportUnknownArgumentType]
                    encoder,
                    request.transaction_id,
                    api_key,
                    history,
                    request.model,
                )
>>>>>>> 46d86c8d
        except falcon.WebSocketDisconnected:
            pass
        finally:
            for task in tasks:
                task.cancel()
            await asyncio.gather(*tasks, return_exceptions=True)


class OpenRouterTokenResource:
    """Store user's OpenRouter API token."""

    POST_SCHEMA = TokenRequest

    def __init__(self, session_factory: typing.Callable[[], AsyncSession]) -> None:
        self._session_factory = session_factory

    async def on_post(
        self,
        req: falcon.Request,
        resp: falcon.Response,
        *,
        body: TokenRequest,
    ) -> None:
        api_key = body.api_key

        async with self._session_factory() as session:
            stmt = (
                update(UserAccount)
                .where(
                    UserAccount.google_sub == typing.cast("str", req.context["user"])
                )
                .values(openrouter_token_enc=api_key.encode())
            )
            result = await session.execute(stmt)
            if result.rowcount == 0:
                resp.status = falcon.HTTP_404
                return
            await session.commit()
        resp.status = falcon.HTTP_NO_CONTENT


class HealthResource:
    """Basic health check."""

    async def on_get(self, req: falcon.Request, resp: falcon.Response) -> None:
        resp.media = {"status": "ok"}<|MERGE_RESOLUTION|>--- conflicted
+++ resolved
@@ -94,10 +94,7 @@
         self,
         ws: falcon.asgi.WebSocket,
         encoder: msgspec.json.Encoder,
-<<<<<<< HEAD
-        send_lock: asyncio.Lock,
-=======
->>>>>>> 46d86c8d
+        send_lock: asyncio.Lock,]
         transaction_id: str,
         api_key: str,
         history: list[ChatMessage],
@@ -114,7 +111,6 @@
             ):
                 choice: StreamChoice = chunk.choices[0]
                 if choice.delta.content:
-<<<<<<< HEAD
                     async with send_lock:
                         raw = encoder.encode(
                             ChatWsResponse(
@@ -133,24 +129,6 @@
                             )
                         )
                         await ws.send_text(raw.decode())
-=======
-                    raw = encoder.encode(
-                        ChatWsResponse(
-                            transaction_id=transaction_id,
-                            fragment=choice.delta.content,
-                        )
-                    )
-                    await ws.send_text(raw.decode())
-                if choice.finish_reason is not None:
-                    raw = encoder.encode(
-                        ChatWsResponse(
-                            transaction_id=transaction_id,
-                            fragment="",
-                            finished=True,
-                        )
-                    )
-                    await ws.send_text(raw.decode())
->>>>>>> 46d86c8d
                     break
         except OpenRouterServiceTimeoutError:
             await ws.close(code=1011)
@@ -210,7 +188,6 @@
         )
         decoder = decoder_cls(ChatWsRequest)
         await ws.accept()
-<<<<<<< HEAD
         send_lock = asyncio.Lock()
         tasks: set[asyncio.Task[None]] = set()
 
@@ -226,25 +203,12 @@
             if api_key is None:
                 async with send_lock:
                     raw = encoder.encode(
-=======
-        try:
-            while True:
-                raw = await ws.receive_text()
-                raw_bytes: bytes = raw.encode()
-                request = decoder.decode(typing.cast("bytes", raw_bytes))
-                history = self._build_history(request)
-                user = typing.cast("str", req.context["user"])
-                api_key = await self._get_api_key(user)
-                if api_key is None:
-                    raw_resp = encoder.encode(
->>>>>>> 46d86c8d
                         ChatWsResponse(
                             transaction_id=request.transaction_id,
                             fragment="missing OpenRouter token",
                             finished=True,
                         )
                     )
-<<<<<<< HEAD
                     await ws.send_text(raw.decode())
                 return
             await self._stream_chat(
@@ -265,18 +229,6 @@
                 task = asyncio.create_task(handle(request))
                 tasks.add(task)
                 task.add_done_callback(_finalize_task)
-=======
-                    await ws.send_text(raw_resp.decode())
-                    continue
-                await self._stream_chat(
-                    ws,  # pyright: ignore[reportUnknownArgumentType]
-                    encoder,
-                    request.transaction_id,
-                    api_key,
-                    history,
-                    request.model,
-                )
->>>>>>> 46d86c8d
         except falcon.WebSocketDisconnected:
             pass
         finally:
