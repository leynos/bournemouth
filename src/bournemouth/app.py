--- conflicted
+++ resolved
@@ -3,14 +3,10 @@
 from __future__ import annotations
 
 from falcon import asgi
-<<<<<<< HEAD
-=======
 
 import base64
 import os
 from typing import Optional
-
->>>>>>> 6519c985
 
 from .resources import ChatResource, OpenRouterTokenResource, HealthResource
 from .auth import AuthMiddleware, LoginResource
@@ -41,12 +37,8 @@
         ``adminpass``.
     """
 
-<<<<<<< HEAD
 def create_app() -> asgi.App:
     """Configure and return the Falcon ASGI app."""
-
-    app = asgi.App()
-=======
     secret = session_secret or os.getenv("SESSION_SECRET")
     if secret is None:
         secret_bytes = os.urandom(32)
@@ -57,8 +49,6 @@
     session = SessionManager(secret, timeout)
     middleware = [AuthMiddleware(session)]
     app = asgi.App(middleware=middleware)
-
->>>>>>> 6519c985
     app.add_route("/chat", ChatResource())
     app.add_route("/auth/openrouter-token", OpenRouterTokenResource())
     app.add_route("/health", HealthResource())
