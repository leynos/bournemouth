# pyright: reportUnknownArgumentType=false, reportCallIssue=false, reportGeneralTypeIssues=false, reportUntypedBaseClass=false
"""Async OpenRouter client built on httpx and msgspec."""

from __future__ import annotations

import contextlib
import typing
from http import HTTPStatus

import httpx
import msgspec
from msgspec import json as msgspec_json

if typing.TYPE_CHECKING:  # pragma: no cover - imports for type checking
    import collections.abc as cabc

__all__ = [
    "CHAT_COMPLETIONS_PATH",
    "DEFAULT_BASE_URL",
    "ChatCompletionRequest",
    "ChatCompletionResponse",
    "ChatMessage",
    "OpenRouterAPIError",
    "OpenRouterAsyncClient",
    "OpenRouterAuthenticationError",
    "OpenRouterClientError",
    "OpenRouterDataValidationError",
    "OpenRouterInsufficientCreditsError",
    "OpenRouterInvalidRequestError",
    "OpenRouterNetworkError",
    "OpenRouterPermissionError",
    "OpenRouterRateLimitError",
    "OpenRouterRequestDataValidationError",
    "OpenRouterResponseDataValidationError",
    "OpenRouterServerError",
    "OpenRouterTimeoutError",
    "Role",
    "StreamChunk",
    "TextContentPart",
]


DEFAULT_BASE_URL = "https://openrouter.ai/api/v1/"
CHAT_COMPLETIONS_PATH = "/chat/completions"

# Reusable annotation for message roles used by OpenRouter
Role = typing.Literal["system", "user", "assistant", "tool"]


class ImageUrl(msgspec.Struct, array_like=True):
    """URL and resolution hint for an image content part."""

    url: str
    detail: typing.Literal["auto", "low", "high"] = "auto"


<<<<<<< HEAD
class ImageContentPart(msgspec.Struct, tag="image_url"):
=======
class ImageContentPart(msgspec.Struct):
    """Represents an image in a chat message."""

>>>>>>> a9f68366
    image_url: ImageUrl


<<<<<<< HEAD
class TextContentPart(msgspec.Struct, tag="text"):
=======
class TextContentPart(msgspec.Struct):
    """Represents plain text in a chat message."""

>>>>>>> a9f68366
    text: str


ContentPart = TextContentPart | ImageContentPart


class ChatMessage(msgspec.Struct):
    """A single chat message sent to or returned from OpenRouter."""

    role: Role
    content: str | list[ContentPart]
    name: str | None = None
    tool_call_id: str | None = None
    tool_calls: typing.Any | None = None

    def __post_init__(self) -> None:  # pragma: no cover - executed by msgspec
        """Validate message content and metadata."""
        if self.role == "tool" and not self.tool_call_id:
            raise ValueError("tool messages must include tool_call_id")
        if self.role != "user" and isinstance(self.content, list):
            raise ValueError("only user messages may contain content parts")


class FunctionDescription(msgspec.Struct):
    """Description of a callable tool function."""

    name: str
    parameters: dict[str, typing.Any]
    description: str | None = None


class Tool(msgspec.Struct):
    """Tool definition that can be called by the model."""

    function: FunctionDescription
    type: typing.Literal["function"] = "function"


class ToolChoiceFunction(msgspec.Struct):
    """Specify a single function to call."""

    name: str


class ToolChoiceObject(msgspec.Struct):
    """Structured ``tool_choice`` parameter."""

    type: typing.Literal["function"]
    function: ToolChoiceFunction


ToolChoice = typing.Literal["none", "auto", "required"] | ToolChoiceObject


class ResponseFormat(msgspec.Struct):
    """Preferred format for the assistant's response."""

    type: typing.Literal["text", "json_object"]


class ProviderPreferences(msgspec.Struct, array_like=True, forbid_unknown_fields=False):
    """Placeholder for OpenRouter provider routing preferences."""

class ChatCompletionRequest(msgspec.Struct, forbid_unknown_fields=True):
    """Payload for ``/chat/completions`` requests."""

    model: str
    messages: list[ChatMessage]
    stream: bool = False
    temperature: float | None = None
    max_tokens: int | None = None
    top_p: float | None = None
    top_k: int | None = None
    frequency_penalty: float | None = None
    presence_penalty: float | None = None
    repetition_penalty: float | None = None
    stop: str | list[str] | None = None
    seed: int | None = None
    tools: list[Tool] | None = None
    tool_choice: ToolChoice | None = None
    response_format: ResponseFormat | None = None
    user: str | None = None
    transforms: list[str] | None = None
    models: list[str] | None = None
    route: typing.Literal["fallback"] | None = None
    provider: ProviderPreferences | None = None


class FunctionCall(msgspec.Struct):
    """Function call returned by the assistant."""

    name: str
    arguments: str


class ToolCall(msgspec.Struct):
    """Invocation of a tool within a message."""

    id: str
    function: FunctionCall
    type: typing.Literal["function"] = "function"


class ResponseMessage(msgspec.Struct):
    """Full message object returned in non-streaming responses."""

    role: str
    content: str | None = None
    tool_calls: list[ToolCall] | None = None


class ResponseDelta(msgspec.Struct):
    """Partial message content used in streaming responses."""

    role: str | None = None
    content: str | None = None
    tool_calls: list[ToolCall] | None = None


class ChatCompletionChoice(msgspec.Struct):
    """Choice object from a non-streaming completion."""

    index: int
    message: ResponseMessage
    finish_reason: str | None = None
    native_finish_reason: str | None = None


class StreamChoice(msgspec.Struct):
    """Choice object from a streamed chunk."""

    index: int
    delta: ResponseDelta
    finish_reason: str | None = None
    native_finish_reason: str | None = None


class UsageStats(msgspec.Struct):
    """Token usage information returned by the API."""

    prompt_tokens: int
    completion_tokens: int
    total_tokens: int


class ChatCompletionResponse(msgspec.Struct, forbid_unknown_fields=False):
    """Response body for non-streaming chat completion requests."""

    id: str
    object: typing.Literal["chat.completion"]
    created: int
    model: str
    choices: list[ChatCompletionChoice]
    usage: UsageStats | None = None
    system_fingerprint: str | None = None


class StreamChunk(msgspec.Struct, forbid_unknown_fields=False):
    """A single chunk from a streaming completion."""

    id: str
    object: typing.Literal["chat.completion.chunk"]
    created: int
    model: str
    choices: list[StreamChoice]
    usage: UsageStats | None = None
    system_fingerprint: str | None = None


class OpenRouterAPIErrorDetails(msgspec.Struct, forbid_unknown_fields=False):
    """Details section in an error response."""

    message: str
    code: str | int | None = None
    param: str | None = None
    type: str | None = None
    metadata: dict[str, typing.Any] | None = None


class OpenRouterErrorResponse(msgspec.Struct, forbid_unknown_fields=False):
    """Wrapper for API error information."""

    error: OpenRouterAPIErrorDetails


class OpenRouterClientError(Exception):
    """Base exception for OpenRouter client errors."""


class OpenRouterNetworkError(OpenRouterClientError):
    """Raised when a network failure prevents contacting the API."""


class OpenRouterTimeoutError(OpenRouterNetworkError):
    """Raised when an HTTP request exceeds the timeout."""


class OpenRouterAPIError(OpenRouterClientError):
    """Base class for HTTP errors returned by OpenRouter."""

    def __init__(
        self,
        message: str,
        *,
        status_code: int | None = None,
        error_details: OpenRouterAPIErrorDetails | None = None,
    ) -> None:
        """Initialize the exception with error metadata.

        Parameters
        ----------
        message:
            Human-readable description of the error.
        status_code:
            HTTP status code returned by the API.
        error_details:
            Parsed ``error`` object from the response, if available.
        """
        super().__init__(message)
        self.status_code = status_code
        self.error_details = error_details


class OpenRouterAuthenticationError(OpenRouterAPIError):
    """Raised when the API key is invalid or unauthorized."""


class OpenRouterRateLimitError(OpenRouterAPIError):
    """Raised when the client exceeds its rate limit."""


class OpenRouterInvalidRequestError(OpenRouterAPIError):
    """Raised when the request payload is malformed."""


class OpenRouterPermissionError(OpenRouterAPIError):
    """Raised when the API key lacks permission for the operation."""


class OpenRouterInsufficientCreditsError(OpenRouterAPIError):
    """Raised when the account has insufficient credits."""


class OpenRouterServerError(OpenRouterAPIError):
    """Raised when OpenRouter encounters an internal error."""


class OpenRouterDataValidationError(OpenRouterClientError):
    """Raised when request or response data fails validation."""


class OpenRouterRequestDataValidationError(OpenRouterDataValidationError):
    """Raised when encoding a request fails validation."""


class OpenRouterResponseDataValidationError(OpenRouterDataValidationError):
    """Raised when decoding a response fails validation."""


_STATUS_MAP = {
    HTTPStatus.UNAUTHORIZED: OpenRouterAuthenticationError,
    HTTPStatus.PAYMENT_REQUIRED: OpenRouterInsufficientCreditsError,
    HTTPStatus.FORBIDDEN: OpenRouterPermissionError,
    HTTPStatus.TOO_MANY_REQUESTS: OpenRouterRateLimitError,
    HTTPStatus.BAD_REQUEST: OpenRouterInvalidRequestError,
}


def _map_status_to_error(status: int) -> type[OpenRouterAPIError]:
    """Map an HTTP status to a client error type.

    Parameters
    ----------
    status:
        HTTP status code returned by the API.

    Returns
    -------
    type[OpenRouterAPIError]
        Exception class that best represents the status code.
    """
    try:
        status_enum = HTTPStatus(status)
    except ValueError:
        return OpenRouterAPIError

    if status_enum in _STATUS_MAP:
        return _STATUS_MAP[status_enum]
    if status_enum >= HTTPStatus.INTERNAL_SERVER_ERROR:
        return OpenRouterServerError
    return OpenRouterAPIError


class OpenRouterAsyncClient:
    """Asynchronous client for OpenRouter's completions API."""

    _ENCODER = msgspec_json.Encoder()
    _RESP_DECODER = msgspec_json.Decoder(ChatCompletionResponse)
    _STREAM_DECODER = msgspec_json.Decoder(StreamChunk)
    _ERR_DECODER = msgspec_json.Decoder(OpenRouterErrorResponse)

    def __init__(
        self,
        *,
        api_key: str,
        base_url: str | None = None,
        timeout_config: httpx.Timeout | None = None,
        default_headers: dict[str, str] | None = None,
        transport: httpx.AsyncBaseTransport | None = None,
    ) -> None:
        """Create a new API client.

        Parameters
        ----------
        api_key:
            OpenRouter API key used for authentication.
        base_url:
            Base URL for the API. Defaults to ``DEFAULT_BASE_URL``.
        timeout_config:
            Optional ``httpx.Timeout`` settings.
        default_headers:
            Extra headers to include with every request.
        transport:
            Custom HTTP transport for testing.
        """
        self.api_key = api_key
        self.base_url = base_url or DEFAULT_BASE_URL
        self.timeout = timeout_config
        self._user_headers = default_headers or {}
        self._client: httpx.AsyncClient | None = None
        self._transport = transport

    async def __aenter__(self) -> typing.Self:
        """Open the underlying ``httpx`` client and return ``self``."""
        headers = {"Authorization": f"Bearer {self.api_key}"} | self._user_headers
        self._client = httpx.AsyncClient(
            base_url=self.base_url,
            headers=headers,
            timeout=self.timeout,
            transport=self._transport,
        )
        return self

    async def __aexit__(
        self,
        exc_type: type[BaseException] | None,
        exc: BaseException | None,
        tb: typing.Any,
    ) -> None:
        """Close the underlying ``httpx`` client."""
        if not self._client:
            return
        await self._client.aclose()
        self._client = None

    async def _decode_error_details(
        self, data: bytes
    ) -> OpenRouterAPIErrorDetails | None:
        try:
            return self._ERR_DECODER.decode(data).error
        except msgspec.DecodeError:
            return None

    async def _raise_for_status(self, resp: httpx.Response) -> None:
        if resp.status_code < 400:
            return
        raw = await resp.aread()
        details = await self._decode_error_details(raw)
        exc_cls = _map_status_to_error(resp.status_code)
        raise exc_cls(
            f"API error {resp.status_code}",
            status_code=resp.status_code,
            error_details=details,
        )

    async def _decode_response(self, resp: httpx.Response) -> ChatCompletionResponse:
        await self._raise_for_status(resp)
        data = await resp.aread()
        try:
            return self._RESP_DECODER.decode(data)
        except (msgspec.ValidationError, msgspec.DecodeError) as e:
            raise OpenRouterResponseDataValidationError(str(e)) from e

    async def _post(self, path: str, *, content: bytes) -> httpx.Response:
        if not self._client:
            raise RuntimeError("client not initialized; use async with")
        try:
            return await self._client.post(path, content=content)
        except httpx.TimeoutException as e:
            raise OpenRouterTimeoutError(str(e)) from e
        except httpx.RequestError as e:
            raise OpenRouterNetworkError(str(e)) from e

    @contextlib.asynccontextmanager
    async def _stream_post(
        self, path: str, *, content: bytes
    ) -> cabc.AsyncIterator[httpx.Response]:
        if not self._client:
            raise RuntimeError("client not initialized; use async with")
        try:
            async with self._client.stream("POST", path, content=content) as resp:
                yield resp
        except httpx.TimeoutException as e:
            raise OpenRouterTimeoutError(str(e)) from e
        except httpx.RequestError as e:
            raise OpenRouterNetworkError(str(e)) from e

    async def create_chat_completion(
        self, request: ChatCompletionRequest
    ) -> ChatCompletionResponse:
        """Send a completion request and return the parsed response.

        Parameters
        ----------
        request:
            Data structure describing the completion request.

        Returns
        -------
        ChatCompletionResponse
            Parsed response object.
        """
        if request.stream:
            data = msgspec.to_builtins(request)
            data["stream"] = False
            request = ChatCompletionRequest(**data)
        try:
            payload = self._ENCODER.encode(request)
        except (msgspec.ValidationError, msgspec.EncodeError) as e:
            raise OpenRouterRequestDataValidationError(str(e)) from e
        resp = await self._post(CHAT_COMPLETIONS_PATH, content=payload)
        return await self._decode_response(resp)

    async def stream_chat_completion(
        self, request: ChatCompletionRequest
    ) -> cabc.AsyncIterator[StreamChunk]:
        """Send a streaming request and yield chunks as they arrive.

        Parameters
        ----------
        request:
            Data structure describing the completion request.

        Yields
        ------
        StreamChunk
            Parsed stream chunks from OpenRouter.
        """
        if not request.stream:
            data = msgspec.to_builtins(request)
            data["stream"] = True
            request = ChatCompletionRequest(**data)
        try:
            payload = self._ENCODER.encode(request)
        except (msgspec.ValidationError, msgspec.EncodeError) as e:
            raise OpenRouterRequestDataValidationError(str(e)) from e
        async with self._stream_post(CHAT_COMPLETIONS_PATH, content=payload) as resp:
            await self._raise_for_status(resp)
            async for line in resp.aiter_lines():
                if not line or line.startswith(":"):
                    continue
                if line.startswith("data: "):
                    payload_str = line[6:]
                    if payload_str == "":
                        break
                    try:
                        yield self._STREAM_DECODER.decode(payload_str)
                    except msgspec.DecodeError as e:
                        raise OpenRouterResponseDataValidationError(
                            f"failed to decode stream chunk: {payload_str}"
                        ) from e

            # end for
        # end async with<|MERGE_RESOLUTION|>--- conflicted
+++ resolved
@@ -54,23 +54,15 @@
     detail: typing.Literal["auto", "low", "high"] = "auto"
 
 
-<<<<<<< HEAD
 class ImageContentPart(msgspec.Struct, tag="image_url"):
-=======
-class ImageContentPart(msgspec.Struct):
     """Represents an image in a chat message."""
 
->>>>>>> a9f68366
     image_url: ImageUrl
 
 
-<<<<<<< HEAD
 class TextContentPart(msgspec.Struct, tag="text"):
-=======
-class TextContentPart(msgspec.Struct):
     """Represents plain text in a chat message."""
 
->>>>>>> a9f68366
     text: str
 
 
