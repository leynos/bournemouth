[project]
name = "bournemouth"
version = "0.1.0"
description = "Raggy Graph Chat"
readme = "README.md"
requires-python = ">=3.13"
license = { file = "COPYING" }
authors = [{ name = "Payton McIntosh", email = "pmcintosh@df12.net" }]
dependencies = [
  "falcon>=3.1",
  "SQLAlchemy>=2.0",
  "asyncpg>=0.29",
  "neo4j>=5.20",
  "requests>=2.31"
]

[project.optional-dependencies]
dev = [
  "pytest>=7.0",
  "pytest-asyncio>=0.23",
  "httpx>=0.27",
  "pytest-mock",
  "ruff>=0.4.3",
  "pyright"
]
docs = [
  "sphinx>=5.0",
  "sphinx-rtd-theme"
]

[project.scripts]
# placeholder for future CLI entry points

[build-system]
requires = ["setuptools>=61.0", "wheel"]
build-backend = "setuptools.build_meta"

[tool.uv]
package = true

[tool.pyright]
typeCheckingMode = "strict"
reportMissingTypeStubs = false
reportMissingModuleSource = false
reportMissingImports = false
reportUnknownMemberType = false
reportUnknownVariableType = false
reportUnknownParameterType = false
reportAttributeAccessIssue = false


[tool.ruff]
line-length = 88
<<<<<<< HEAD
select = [
    "F",        # Pyflakes rules
    "W",        # PyCodeStyle warnings
    "E",        # PyCodeStyle errors
    "I",        # Sort imports properly
    "UP",       # Warn if certain things can changed due to newer Python versions
    "C4",       # Catch incorrect use of comprehensions, dict, list, etc
    "FA",       # Enforce from __future__ import annotations
    "ISC",      # Good use of string concatenation
    "ICN",      # Use common import conventions
    "RET",      # Good return practices
    "SIM",      # Common simplification rules
    "TID",      # Some good import practices
    "TC",       # Enforce importing certain types in a TYPE_CHECKING block
    "PTH",      # Use pathlib instead of os.path
    "TD",       # Be diligent with TODO comments
    "A",        # detect shadowed builtins
    "BLE",      # disallow catch-all exceptions
    "S",        # disallow things like "exec"; also restricts "assert" but I just NOQA it when I really need it
    "DTZ",      # require strict timezone manipulation with datetime
    "FBT",      # detect boolean traps
    "N",        # enforce naming conventions, e.g. ClassName vs function_name
    "FURB",
    "B",
    "RUF",
]

[tool.ruff.lint.flake8-import-conventions]
# Declare the banned `from` imports.
banned-from = ["typing", "datetime", "collections.abc", "dataclasses"]
=======

[tool.ruff.lint]
select = ["E", "F", "RUF"]
>>>>>>> e183ac29
<|MERGE_RESOLUTION|>--- conflicted
+++ resolved
@@ -49,9 +49,8 @@
 reportAttributeAccessIssue = false
 
 
-[tool.ruff]
+[tool.ruff.lint]
 line-length = 88
-<<<<<<< HEAD
 select = [
     "F",        # Pyflakes rules
     "W",        # PyCodeStyle warnings
@@ -82,8 +81,3 @@
 [tool.ruff.lint.flake8-import-conventions]
 # Declare the banned `from` imports.
 banned-from = ["typing", "datetime", "collections.abc", "dataclasses"]
-=======
-
-[tool.ruff.lint]
-select = ["E", "F", "RUF"]
->>>>>>> e183ac29
